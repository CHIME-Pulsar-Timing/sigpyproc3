--- conflicted
+++ resolved
@@ -109,24 +109,14 @@
         :rtype: :class:`~sigpyproc.TimeSeries.TimeSeries`
         """
         bpass_ar = np.zeros(self.header.nchans, dtype="float64")
-<<<<<<< HEAD
+        num_samples = 0
         for nsamps, ii, data in self.readPlan(gulp, **kwargs):
             lib.getBpass(data,
                               bpass_ar,
                               self.header.nchans,
                               nsamps)
-        bpass_ar = bpass_ar/self.header.nsamples
-=======
-        bpass_ar_c = as_c(bpass_ar)
-        num_samples = 0
-        for nsamps, ii, data in self.readPlan(gulp, **kwargs):
-            self.lib.getBpass(as_c(data),
-                              bpass_ar_c,
-                              C.c_int(self.header.nchans),
-                              C.c_int(nsamps))
             num_samples += nsamps
         bpass_ar = bpass_ar/num_samples
->>>>>>> d7045c49
         return TimeSeries(bpass_ar, self.header.newHeader({"nchans":1}))
 
     def dedisperse(self, dm, gulp=10000, **kwargs):
